/*
 * Copyright 2024 Luc Lenôtre
 *
 * This file is part of Maestro.
 *
 * Maestro is free software: you can redistribute it and/or modify it under the
 * terms of the GNU General Public License as published by the Free Software
 * Foundation, either version 3 of the License, or (at your option) any later
 * version.
 *
 * Maestro is distributed in the hope that it will be useful, but WITHOUT ANY
 * WARRANTY; without even the implied warranty of MERCHANTABILITY or FITNESS FOR
 * A PARTICULAR PURPOSE. See the GNU General Public License for more details.
 *
 * You should have received a copy of the GNU General Public License along with
 * Maestro. If not, see <https://www.gnu.org/licenses/>.
 */

//! Maestro is a Unix kernel written in Rust. This reference documents
//! interfaces for modules and the kernel's internals.
//!
//! # Features
//!
//! The crate has the following features:
//! - `strace`: if enabled, the kernel traces system calls. This is a debug feature.

#![no_std]
#![no_main]
#![feature(allow_internal_unstable)]
#![feature(array_chunks)]
#![feature(asm_const)]
#![feature(associated_type_defaults)]
#![feature(coerce_unsized)]
#![feature(core_intrinsics)]
#![feature(custom_test_frameworks)]
#![feature(dispatch_from_dyn)]
#![feature(exclusive_range_pattern)]
#![feature(is_sorted)]
#![feature(iter_array_chunks)]
#![feature(iter_intersperse)]
#![feature(iterator_try_collect)]
#![feature(lang_items)]
#![feature(nonzero_ops)]
#![feature(offset_of)]
#![feature(once_cell_try)]
#![feature(panic_info_message)]
#![feature(pointer_is_aligned)]
#![feature(portable_simd)]
#![feature(ptr_metadata)]
#![feature(set_ptr_value)]
#![feature(slice_index_methods)]
#![feature(stmt_expr_attributes)]
#![feature(strict_provenance)]
#![feature(trusted_len)]
#![feature(unsize)]
#![deny(warnings)]
#![allow(clippy::tabs_in_doc_comments)]
#![allow(dead_code)]
#![allow(internal_features)]
#![allow(unused_attributes)]
#![allow(unused_macros)]
#![test_runner(crate::selftest::runner)]
#![reexport_test_harness_main = "kernel_selftest"]

pub mod acpi;
pub mod cmdline;
pub mod cpu;
pub mod crypto;
pub mod debug;
pub mod device;
pub mod elf;
#[macro_use]
pub mod errno;
pub mod event;
pub mod file;
#[cfg(target_arch = "x86")]
pub mod gdt;
#[macro_use]
pub mod idt;
pub mod io;
pub mod limits;
pub mod logger;
pub mod memory;
pub mod module;
pub mod multiboot;
pub mod net;
#[macro_use]
pub mod panic;
pub mod power;
#[macro_use]
pub mod print;
pub mod process;
pub mod selftest;
pub mod syscall;
pub mod time;
pub mod tty;
#[macro_use]
pub mod util;

use crate::{
	errno::EResult,
	file::{fs::initramfs, path::Path, vfs, vfs::ResolutionSettings},
	logger::LOGGER,
<<<<<<< HEAD
	memory::vmem,
	process::{exec, exec::ExecInfo, Process},
	util::{
		collections::{string::String, vec::Vec},
		lock::Mutex,
	},
};
use core::{arch::asm, ffi::c_void};
=======
	memory::{vmem, vmem::VMem},
	process::{exec, exec::ExecInfo, Process},
	util::{
		boxed::Box,
		container::{string::String, vec::Vec},
		lock::Mutex,
	},
};
use core::{arch::asm, ffi::c_void, ptr::null};
use tty::vga;
>>>>>>> 7c2af772

/// The kernel's name.
pub const NAME: &str = env!("CARGO_PKG_NAME");
/// Current kernel version.
pub const VERSION: &str = env!("CARGO_PKG_VERSION");

/// The name of the current architecture.
pub const ARCH: &str = "x86";

/// The path to the init process binary.
const INIT_PATH: &[u8] = b"/sbin/init";

/// The current hostname of the system.
pub static HOSTNAME: Mutex<Vec<u8>> = Mutex::new(Vec::new());

extern "C" {
	fn kernel_loop_reset(stack: *mut c_void) -> !;
}

/// Makes the kernel wait for an interrupt, then returns.
/// This function enables interruptions.
#[inline(always)]
pub fn wait() {
	unsafe {
		asm!("sti", "hlt");
	}
}

/// Enters the kernel loop and processes every interrupts indefinitely.
pub fn enter_loop() -> ! {
	loop {
		wait();
	}
}

/// Resets the stack to the given value, then calls [`enter_loop`].
///
/// # Safety
///
/// The callee must ensure the given stack is usable.
pub unsafe fn loop_reset(stack: *mut c_void) -> ! {
	kernel_loop_reset(stack);
}

<<<<<<< HEAD
=======
/// Field storing the kernel's virtual memory context.
static KERNEL_VMEM: Mutex<Option<Box<dyn VMem>>> = Mutex::new(None);

/// Initializes the kernel's virtual memory context.
fn init_vmem() -> EResult<()> {
	let kernel_vmem = vmem::new()?;

	// TODO If Meltdown mitigation is enabled, only allow read access to a stub of
	// the kernel for interrupts

	// TODO Enable GLOBAL in cr4

	// Map kernelspace
	unsafe {
		kernel_vmem.map_range(
			null::<c_void>(),
			memory::PROCESS_END,
			memory::get_kernelspace_size() / memory::PAGE_SIZE,
			vmem::x86::FLAG_WRITE,
		)?;
	}
	// Map VGA's buffer
	let vga_flags = vmem::x86::FLAG_CACHE_DISABLE
		| vmem::x86::FLAG_WRITE_THROUGH
		| vmem::x86::FLAG_WRITE
		| vmem::x86::FLAG_GLOBAL;
	unsafe {
		kernel_vmem.map_range(
			vga::BUFFER_PHYS as _,
			vga::get_buffer_virt() as _,
			1,
			vga_flags,
		)?;
	}
	// Make the kernel image read-only
	kernel_vmem.protect_kernel()?;

	// Assign to the global variable
	*KERNEL_VMEM.lock() = Some(kernel_vmem);

	// Bind the kernel virtual memory context
	bind_vmem();
	Ok(())
}

/// Returns the kernel's virtual memory context.
pub fn get_vmem() -> &'static Mutex<Option<Box<dyn VMem>>> {
	&KERNEL_VMEM
}

/// Binds the kernel's virtual memory context.
///
/// If the kernel vmem is not initialized, the function does nothing.
pub fn bind_vmem() {
	let guard = KERNEL_VMEM.lock();
	if let Some(vmem) = guard.as_ref() {
		unsafe {
			vmem.bind();
		}
	}
}

>>>>>>> 7c2af772
/// Launches the init process.
///
/// `init_path` is the path to the init program.
fn init(init_path: String) -> EResult<()> {
	// The initial environment
	let env: Vec<String> = vec![
		b"PATH=/bin:/sbin:/usr/bin:/usr/sbin:/usr/local/bin:/usr/local/sbin".try_into()?,
		b"TERM=maestro".try_into()?,
	]?;

	let rs = ResolutionSettings::kernel_follow();

	let path = Path::new(&init_path)?;
	let file_mutex = vfs::get_file_from_path(path, &rs)?;
	let mut file = file_mutex.lock();

	let exec_info = ExecInfo {
		path_resolution: &rs,
		argv: vec![init_path]?,
		envp: env,
	};
	let program_image = exec::build_image(&mut file, exec_info)?;

	let proc_mutex = Process::new()?;
	let mut proc = proc_mutex.lock();
	exec::exec(&mut proc, program_image)
}

/// An inner function is required to ensure everything in scope is dropped before calling
/// [`enter_loop`].
fn kernel_main_inner(magic: u32, multiboot_ptr: *const c_void) {
	// Initialize TTY
	tty::init();
	// Ensure the CPU has SSE
	if !cpu::sse::is_present() {
		panic!("SSE support is required to run this kernel :(");
	}
	cpu::sse::enable();
	// Initialize IDT
	idt::init();

	// Read multiboot information
	if magic != multiboot::BOOTLOADER_MAGIC || !multiboot_ptr.is_aligned_to(8) {
		panic!("Bootloader non compliant with Multiboot2!");
	}
	unsafe {
		multiboot::read_tags(multiboot_ptr);
	}

	// Initialize memory management
	memory::memmap::init(multiboot_ptr);
	#[cfg(config_debug_debug)]
	memory::memmap::print_entries();
	memory::alloc::init();
<<<<<<< HEAD
	vmem::init()
		.unwrap_or_else(|_| panic!("Cannot initialize kernel virtual memory! (out of memory)"));
=======
	init_vmem().unwrap_or_else(|e| panic!("Cannot initialize kernel virtual memory! ({e})"));
>>>>>>> 7c2af772

	// From now on, the kernel considers that memory management has been fully
	// initialized

	// Init kernel symbols map
	elf::kernel::init()
		.unwrap_or_else(|_| panic!("Cannot initialize kernel symbols map! (out of memory)"));

	// Perform kernel self-tests
	#[cfg(test)]
	kernel_selftest();

	let boot_info = multiboot::get_boot_info();

	// Parse bootloader command line arguments
	let cmdline = boot_info.cmdline.unwrap_or_default();
	let args_parser = match cmdline::ArgsParser::parse(cmdline) {
		Ok(p) => p,
		Err(e) => {
			println!("{e}");
			power::halt();
		}
	};
	LOGGER.lock().silent = args_parser.is_silent();

	println!("Booting Maestro kernel version {VERSION}");

	// FIXME
	//println!("Initializing ACPI...");
	//acpi::init();

	println!("Initializing time management...");
	time::init().unwrap_or_else(|e| panic!("Failed to initialize time management! ({e})"));

	// FIXME
	/*println!("Initializing ramdisks...");
	device::storage::ramdisk::create()
		.unwrap_or_else(|e| kernel_panic!("Failed to create ramdisks! ({})", e));*/
	println!("Initializing devices management...");
	device::init().unwrap_or_else(|e| panic!("Failed to initialize devices management! ({e})"));
	net::osi::init().unwrap_or_else(|e| panic!("Failed to initialize network! ({e})"));
	crypto::init()
		.unwrap_or_else(|_| panic!("Failed to initialize cryptography! (out of memory)"));

	let root = args_parser.get_root_dev();
	println!("Initializing files management...");
	file::init(root).unwrap_or_else(|e| panic!("Failed to initialize files management! ({e})"));
	if let Some(initramfs) = boot_info.initramfs {
		println!("Initializing initramfs...");
		initramfs::load(initramfs)
			.unwrap_or_else(|e| panic!("Failed to initialize initramfs! ({e})"));
	}
	device::stage2().unwrap_or_else(|e| panic!("Failed to create device files! ({e})"));

	println!("Initializing processes...");
	process::init().unwrap_or_else(|e| panic!("Failed to init processes! ({e})"));

	let init_path = args_parser.get_init_path().unwrap_or(INIT_PATH);
	let init_path = String::try_from(init_path).unwrap();
	init(init_path).unwrap_or_else(|e| panic!("Cannot execute init process: {e}"));
}

/// This is the main function of the Rust source code, responsible for the
/// initialization of the kernel.
///
/// When calling this function, the CPU must be in Protected Mode with the GDT loaded with space
/// for the Task State Segment.
///
/// Arguments:
/// - `magic` is the magic number passed by Multiboot.
/// - `multiboot_ptr` is the pointer to the Multiboot booting information
/// structure.
#[no_mangle]
pub extern "C" fn kernel_main(magic: u32, multiboot_ptr: *const c_void) -> ! {
	kernel_main_inner(magic, multiboot_ptr);
	enter_loop();
}<|MERGE_RESOLUTION|>--- conflicted
+++ resolved
@@ -101,7 +101,6 @@
 	errno::EResult,
 	file::{fs::initramfs, path::Path, vfs, vfs::ResolutionSettings},
 	logger::LOGGER,
-<<<<<<< HEAD
 	memory::vmem,
 	process::{exec, exec::ExecInfo, Process},
 	util::{
@@ -110,18 +109,6 @@
 	},
 };
 use core::{arch::asm, ffi::c_void};
-=======
-	memory::{vmem, vmem::VMem},
-	process::{exec, exec::ExecInfo, Process},
-	util::{
-		boxed::Box,
-		container::{string::String, vec::Vec},
-		lock::Mutex,
-	},
-};
-use core::{arch::asm, ffi::c_void, ptr::null};
-use tty::vga;
->>>>>>> 7c2af772
 
 /// The kernel's name.
 pub const NAME: &str = env!("CARGO_PKG_NAME");
@@ -166,71 +153,6 @@
 	kernel_loop_reset(stack);
 }
 
-<<<<<<< HEAD
-=======
-/// Field storing the kernel's virtual memory context.
-static KERNEL_VMEM: Mutex<Option<Box<dyn VMem>>> = Mutex::new(None);
-
-/// Initializes the kernel's virtual memory context.
-fn init_vmem() -> EResult<()> {
-	let kernel_vmem = vmem::new()?;
-
-	// TODO If Meltdown mitigation is enabled, only allow read access to a stub of
-	// the kernel for interrupts
-
-	// TODO Enable GLOBAL in cr4
-
-	// Map kernelspace
-	unsafe {
-		kernel_vmem.map_range(
-			null::<c_void>(),
-			memory::PROCESS_END,
-			memory::get_kernelspace_size() / memory::PAGE_SIZE,
-			vmem::x86::FLAG_WRITE,
-		)?;
-	}
-	// Map VGA's buffer
-	let vga_flags = vmem::x86::FLAG_CACHE_DISABLE
-		| vmem::x86::FLAG_WRITE_THROUGH
-		| vmem::x86::FLAG_WRITE
-		| vmem::x86::FLAG_GLOBAL;
-	unsafe {
-		kernel_vmem.map_range(
-			vga::BUFFER_PHYS as _,
-			vga::get_buffer_virt() as _,
-			1,
-			vga_flags,
-		)?;
-	}
-	// Make the kernel image read-only
-	kernel_vmem.protect_kernel()?;
-
-	// Assign to the global variable
-	*KERNEL_VMEM.lock() = Some(kernel_vmem);
-
-	// Bind the kernel virtual memory context
-	bind_vmem();
-	Ok(())
-}
-
-/// Returns the kernel's virtual memory context.
-pub fn get_vmem() -> &'static Mutex<Option<Box<dyn VMem>>> {
-	&KERNEL_VMEM
-}
-
-/// Binds the kernel's virtual memory context.
-///
-/// If the kernel vmem is not initialized, the function does nothing.
-pub fn bind_vmem() {
-	let guard = KERNEL_VMEM.lock();
-	if let Some(vmem) = guard.as_ref() {
-		unsafe {
-			vmem.bind();
-		}
-	}
-}
-
->>>>>>> 7c2af772
 /// Launches the init process.
 ///
 /// `init_path` is the path to the init program.
@@ -285,12 +207,8 @@
 	#[cfg(config_debug_debug)]
 	memory::memmap::print_entries();
 	memory::alloc::init();
-<<<<<<< HEAD
 	vmem::init()
 		.unwrap_or_else(|_| panic!("Cannot initialize kernel virtual memory! (out of memory)"));
-=======
-	init_vmem().unwrap_or_else(|e| panic!("Cannot initialize kernel virtual memory! ({e})"));
->>>>>>> 7c2af772
 
 	// From now on, the kernel considers that memory management has been fully
 	// initialized
