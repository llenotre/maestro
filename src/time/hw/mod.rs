/*
 * Copyright 2024 Luc Lenôtre
 *
 * This file is part of Maestro.
 *
 * Maestro is free software: you can redistribute it and/or modify it under the
 * terms of the GNU General Public License as published by the Free Software
 * Foundation, either version 3 of the License, or (at your option) any later
 * version.
 *
 * Maestro is distributed in the hope that it will be useful, but WITHOUT ANY
 * WARRANTY; without even the implied warranty of MERCHANTABILITY or FITNESS FOR
 * A PARTICULAR PURPOSE. See the GNU General Public License for more details.
 *
 * You should have received a copy of the GNU General Public License along with
 * Maestro. If not, see <https://www.gnu.org/licenses/>.
 */

//! This module implements hardware clocks.

#[cfg(target_arch = "x86")]
pub mod pit;
#[cfg(target_arch = "x86")]
pub mod rtc;

use crate::{
	time::unit::Timestamp,
	util::{
		boxed::Box,
<<<<<<< HEAD
		collections::{hashmap::HashMap, string::String},
=======
		container::{hashmap::HashMap, string::String},
>>>>>>> 7c2af772
		lock::Mutex,
		math::rational::Rational,
	},
};

/// Trait representing a hardware clock.
pub trait HwClock {
	/// Enables or disable the clock.
	fn set_enabled(&mut self, enable: bool);
	/// Sets the clock's frequency.
	///
	/// The actual frequency is the closest possible rounded down according to the clock's
	/// resolution.
	fn set_frequency(&mut self, freq: Rational);

	/// Returns the value of the clock, if applicable.
	fn get_value(&self) -> Option<Timestamp> {
		None
	}

	/// Returns the interrupt vector of the timer.
	fn get_interrupt_vector(&self) -> u32;
}

/// The list of hardware clock sources.
///
/// The key is the name of the clock.
pub static CLOCKS: Mutex<HashMap<String, Box<dyn HwClock>>> = Mutex::new(HashMap::new());<|MERGE_RESOLUTION|>--- conflicted
+++ resolved
@@ -27,11 +27,7 @@
 	time::unit::Timestamp,
 	util::{
 		boxed::Box,
-<<<<<<< HEAD
 		collections::{hashmap::HashMap, string::String},
-=======
-		container::{hashmap::HashMap, string::String},
->>>>>>> 7c2af772
 		lock::Mutex,
 		math::rational::Rational,
 	},
