/*
 * Copyright 2024 Luc Lenôtre
 *
 * This file is part of Maestro.
 *
 * Maestro is free software: you can redistribute it and/or modify it under the
 * terms of the GNU General Public License as published by the Free Software
 * Foundation, either version 3 of the License, or (at your option) any later
 * version.
 *
 * Maestro is distributed in the hope that it will be useful, but WITHOUT ANY
 * WARRANTY; without even the implied warranty of MERCHANTABILITY or FITNESS FOR
 * A PARTICULAR PURPOSE. See the GNU General Public License for more details.
 *
 * You should have received a copy of the GNU General Public License along with
 * Maestro. If not, see <https://www.gnu.org/licenses/>.
 */

//! A file mapping is a view of a file in memory, which can be modified, shared between processes,
//! etc...

use crate::{
	errno::Errno,
	file::FileLocation,
	memory,
	memory::buddy,
<<<<<<< HEAD
	util::{collections::hashmap::HashMap, lock::Mutex},
=======
	util::{container::hashmap::HashMap, lock::Mutex},
>>>>>>> 7c2af772
};
use core::ptr::NonNull;

/// Structure representing a mapped page for a file.
struct Page {
	/// The pointer to the page.
	ptr: NonNull<[u8; memory::PAGE_SIZE]>,
	/// The number of references to the page.
	ref_count: u32,
}

/// A file mapped partially or totally into memory.
#[derive(Default)]
struct MappedFile {
	/// The list of mappings, ordered by offset in pages.
	pages: HashMap<usize, Page>,
}

impl MappedFile {
	/// Acquires the page at the given offset, incrementing the number of referencces to it.
	///
	/// If the page is not mapped, the function maps it.
	///
	/// `off` is the offset of the page in pages count.
	pub fn acquire_page(&mut self, off: usize) -> Result<&mut Page, Errno> {
		if !self.pages.contains_key(&off) {
			self.pages.insert(
				off,
				Page {
					ptr: unsafe { buddy::alloc_kernel(0)?.cast() },
					ref_count: 1,
				},
			)?;
		}

		let page = self.pages.get_mut(&off).unwrap();
		page.ref_count += 1;

		Ok(page)
	}

	/// Releases the page at the given offset, decrementing the number of references to it.
	///
	/// If the references count reaches zero, the function synchonizes the page to the disk and
	/// unmaps it.
	///
	/// `off` is the offset of the page in pages count.
	///
	/// If the page is not mapped, the function does nothing.
	pub fn release_page(&mut self, off: usize) {
		let Some(page) = self.pages.get_mut(&off) else {
			return;
		};

		page.ref_count -= 1;
		if page.ref_count == 0 {
			self.pages.remove(&off);
		}
	}
}

/// The list of mapped files, by location.
static MAPPED_FILES: Mutex<HashMap<FileLocation, MappedFile>> = Mutex::new(HashMap::new());

/// Returns a reference to a mapped page.
///
/// Arguments:
/// - `loc` is the location to the file.
/// - `off` is the offset of the page.
///
/// If the page is not mapped, the function returns `None`.
pub fn get_page(loc: &FileLocation, off: usize) -> Option<&mut [u8; memory::PAGE_SIZE]> {
	let mut mapped_files = MAPPED_FILES.lock();
	let file = mapped_files.get_mut(loc)?;
	let page = file.pages.get_mut(&off)?;

	Some(unsafe { page.ptr.as_mut() })
}

/// Maps the the file at the given location.
///
/// Arguments:
/// - `loc` is the location to the file.
/// - `off` is the offset of the page to map.
pub fn map(loc: FileLocation, _off: usize) -> Result<(), Errno> {
	let mut mapped_files = MAPPED_FILES.lock();
	let _mapped_file = match mapped_files.get_mut(&loc) {
		Some(f) => f,
		None => {
			mapped_files.insert(loc.clone(), MappedFile::default())?;
			mapped_files.get_mut(&loc).unwrap()
		}
	};

	// TODO increment references count on page

	Ok(())
}

/// Unmaps the file at the given location.
///
/// Arguments:
/// - `loc` is the location to the file.
/// - `off` is the offset of the page to unmap.
///
/// If the file mapping doesn't exist or the page isn't mapped, the function does nothing.
pub fn unmap(loc: &FileLocation, _off: usize) {
	let mut mapped_files = MAPPED_FILES.lock();
	let Some(mapped_file) = mapped_files.get_mut(loc) else {
		return;
	};

	// TODO decrement ref count on page

	// Remove mapping that are not referenced
	// TODO mapped_file.pages.retain(|_, p| p.ref_count <= 0);

	// If no mapping is left for the file, remove it
	if mapped_file.pages.is_empty() {
		mapped_files.remove(loc);
	}
}<|MERGE_RESOLUTION|>--- conflicted
+++ resolved
@@ -24,11 +24,7 @@
 	file::FileLocation,
 	memory,
 	memory::buddy,
-<<<<<<< HEAD
 	util::{collections::hashmap::HashMap, lock::Mutex},
-=======
-	util::{container::hashmap::HashMap, lock::Mutex},
->>>>>>> 7c2af772
 };
 use core::ptr::NonNull;
 
@@ -58,7 +54,7 @@
 			self.pages.insert(
 				off,
 				Page {
-					ptr: unsafe { buddy::alloc_kernel(0)?.cast() },
+					ptr: buddy::alloc_kernel(0)?.cast(),
 					ref_count: 1,
 				},
 			)?;
