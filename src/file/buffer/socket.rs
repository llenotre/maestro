--- conflicted
+++ resolved
@@ -26,11 +26,7 @@
 	process::{mem_space::MemSpace, Process},
 	syscall::ioctl,
 	util::{
-<<<<<<< HEAD
 		collections::{ring_buffer::RingBuffer, vec::Vec},
-=======
-		container::{ring_buffer::RingBuffer, vec::Vec},
->>>>>>> 7c2af772
 		io::IO,
 		lock::{IntMutex, Mutex},
 		ptr::arc::Arc,
