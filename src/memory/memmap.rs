--- conflicted
+++ resolved
@@ -1,5 +1,3 @@
-<<<<<<< HEAD
-=======
 /*
  * Copyright 2024 Luc Lenôtre
  *
@@ -18,7 +16,6 @@
  * Maestro. If not, see <https://www.gnu.org/licenses/>.
  */
 
->>>>>>> 7c2af772
 //! This module handles the memory information, which stores global
 //! information on the system memory by retrieving them from the boot
 //! information. These data are meant to be used by the memory allocators.
@@ -50,7 +47,6 @@
 			memory_maps_size: 0,
 			memory_maps_entry_size: 0,
 			memory_maps: null(),
-<<<<<<< HEAD
 
 			phys_main_begin: null(),
 			phys_main_pages: 0,
@@ -61,18 +57,6 @@
 /// Physical memory map information.
 static MAP: OnceInit<PhysMapInfo> = unsafe { OnceInit::new() };
 
-=======
-
-			phys_main_begin: null(),
-			phys_main_pages: 0,
-		}
-	}
-}
-
-/// Physical memory map information.
-static MAP: OnceInit<PhysMapInfo> = unsafe { OnceInit::new() };
-
->>>>>>> 7c2af772
 /// Returns the structure storing physical memory mapping information.
 pub fn get_info() -> &'static PhysMapInfo {
 	MAP.get()
