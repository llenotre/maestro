//! This module implements the memory allocation utility for kernelside
//! operations.
//!
//! An unsafe interface is provided, inspired from the C language's
//! malloc interface.
//!
//! The module also provides the structure [`Alloc`] which safely manages a memory allocation.

mod block;
mod chunk;

use crate::{
	errno::{AllocError, AllocResult},
	memory,
	memory::malloc::ptr::NonNull,
	util::lock::IntMutex,
};
use block::Block;
use chunk::Chunk;
use core::{
	cmp::Ordering,
	ffi::c_void,
	mem::size_of,
	num::NonZeroUsize,
	ops::{Index, IndexMut},
	ptr,
	ptr::drop_in_place,
	slice,
};

/// The allocator's mutex.
static MUTEX: IntMutex<()> = IntMutex::new(());

/// Allocates `n` bytes of kernel memory and returns a pointer to the beginning
/// of the allocated chunk.
///
/// If the allocation fails, the function returns an error.
///
/// The allocated memory is **not** initialized, meaning it may contain garbage, or even
/// sensitive information.
/// It is the caller's responsibility to ensure the chunk of memory is correctly initialized.
///
/// The allocated chunk of memory can be resized using [`realloc`] and freed using [`free`].
///
/// # Safety
///
<<<<<<< HEAD
/// Allocated pointer must always be freed. Failure to do so results in a memory
/// leak. Writing outside the allocated range (buffer overflow) results in an
/// undefined behaviour.
=======
/// Allocated pointers must always be freed. Failure to do so results in a memory
/// leak.
///
/// Writing outside the allocated range (buffer overflow) is an undefined behaviour.
>>>>>>> ec055a72
pub unsafe fn alloc(n: NonZeroUsize) -> AllocResult<NonNull<c_void>> {
	let _ = MUTEX.lock();
	// Get free chunk
	let free_chunk = chunk::get_available_chunk(n)?;
	free_chunk.chunk.split(n.get());
	#[cfg(config_debug_malloc_check)]
	free_chunk.check();
	// Mark chunk as used
	let chunk = &mut free_chunk.chunk;
	chunk.used = true;
	// Return pointer
	let ptr = chunk.get_ptr_mut();
	debug_assert!(ptr.is_aligned_to(chunk::ALIGNMENT));
	debug_assert!(ptr as usize >= memory::PROCESS_END as usize);
	NonNull::new(ptr).ok_or(AllocError)
}

/// Changes the size of the memory previously allocated with [`alloc`].
///
/// Arguments:
/// - `ptr` is the pointer to the chunk of memory.
/// - `n` is the new size of the chunk of memory.
///
/// The allocated memory is **not** initialized.
///
/// If the reallocation fails, the chunk is left untouched and the function
/// returns an error.
///
/// # Safety
///
/// The provided pointer must be the beginning of a valid chunk of memory allocated with [`alloc`],
/// that has not been freed yet.
///
/// If the chunk of memory has been shrunk, accessing previously available memory causes an
/// undefined behavior.
pub unsafe fn realloc(ptr: NonNull<c_void>, n: NonZeroUsize) -> AllocResult<NonNull<c_void>> {
	let _ = MUTEX.lock();
	// Get chunk
	let chunk = Chunk::from_ptr(ptr.as_ptr());
	assert!(chunk.used);
	#[cfg(config_debug_malloc_check)]
	chunk.check();
	let chunk_size = chunk.get_size();
	match n.get().cmp(&chunk_size) {
		Ordering::Less => {
			chunk.shrink(chunk_size - n.get());
			Ok(ptr)
		}
		Ordering::Greater => {
			if !chunk.grow(n.get() - chunk_size) {
				// Allocate new chunk and copy to it
				let mut new_ptr = alloc(n)?;
				ptr::copy_nonoverlapping(ptr.as_ptr(), new_ptr.as_mut(), chunk_size);
				free(ptr);
				Ok(new_ptr)
			} else {
				Ok(ptr)
			}
		}
		Ordering::Equal => Ok(ptr),
	}
}

/// Frees the memory at the pointer `ptr` previously allocated with [`alloc`].
///
/// # Safety
///
/// If `ptr` doesn't point to a valid chunk of memory allocated with the [`alloc`]
/// function, the behaviour is undefined.
///
/// Using memory after it was freed causes an undefined behaviour.
pub unsafe fn free(mut ptr: NonNull<c_void>) {
	let _ = MUTEX.lock();
	// Get chunk
	let chunk = Chunk::from_ptr(ptr.as_mut());
	assert!(chunk.used);
	#[cfg(config_debug_malloc_check)]
	chunk.check();
	// Mark as free
	chunk.used = false;
	let free_chunk = chunk.as_free_chunk().unwrap();
	free_chunk.prev = None;
	free_chunk.next = None;
	// Merge with adjacent chunks
	let chunk = chunk.coalesce();
	if chunk.is_single() {
		chunk.as_free_chunk().unwrap().free_list_remove();
		let block = Block::from_first_chunk(chunk);
		drop_in_place(block);
	}
}

/// Structure representing a kernelside allocation.
///
/// The structure holds one or more elements of the given type. Freeing the
/// allocation doesn't call `drop` on its elements.
#[derive(Debug)]
pub struct Alloc<T> {
	/// Slice representing the allocation.
	slice: NonNull<[T]>,
}

impl<T> Alloc<T> {
	// TODO safe version for types accepting any byte representation?
	/// Allocates `size` element in the kernel memory and returns a structure
	/// wrapping a slice allowing to access it.
	///
	/// If the allocation fails, the function shall return an error.
	///
	/// The allocated memory is **not** initialized, meaning it may contain garbage, or even
	/// sensitive information.
	///
	/// It is the caller's responsibility to ensure the chunk of memory is correctly initialized.
	///
	/// # Safety
	///
	/// Since the memory is not initialized, objects in the allocation might be
	/// in an inconsistent state.
	pub unsafe fn new(size: NonZeroUsize) -> AllocResult<Self> {
		let unit_size = size_of::<T>().try_into().map_err(|_| AllocError)?;
		let len = size.checked_mul(unit_size).ok_or(AllocError)?;
		let ptr = alloc(len)?;
		let slice = NonNull::new(slice::from_raw_parts_mut::<T>(
			ptr.cast().as_mut(),
			size.get(),
		))
		.unwrap();
		Ok(Self {
			slice,
		})
	}

	/// Same as `new`, except the memory chunk is zero-ed.
	///
	/// # Safety
	///
	/// Since the memory is zero-ed, objects in the allocation might be in an
	/// inconsistent state.
	pub unsafe fn new_zero(size: NonZeroUsize) -> AllocResult<Self> {
		let mut alloc = Self::new(size)?;
		// Zero memory
		let slice = slice::from_raw_parts_mut(alloc.as_ptr_mut() as *mut u8, size.get());
		slice.fill(0);
		Ok(alloc)
	}

	/// Returns an immutable reference to the underlying slice.
	pub fn as_slice(&self) -> &[T] {
		unsafe { self.slice.as_ref() }
	}

	/// Returns a mutable reference to the underlying slice.
	pub fn as_slice_mut(&mut self) -> &mut [T] {
		unsafe { self.slice.as_mut() }
	}

	/// Returns the allocation as pointer.
	pub fn as_ptr(&self) -> *const T {
		self.as_slice().as_ptr() as _
	}

	/// Returns the allocation as mutable pointer.
	pub fn as_ptr_mut(&mut self) -> *mut T {
		self.as_slice_mut().as_mut_ptr() as _
	}

	/// Returns the size of the allocation in number of elements.
	#[allow(clippy::len_without_is_empty)]
	pub fn len(&self) -> usize {
		self.slice.len()
	}

	/// Changes the size of the memory allocation.
	///
	/// All new elements are uninitialized.
	///
	/// `n` is the new size of the chunk of memory (in number of elements).
	///
	/// If the reallocation fails, the chunk is left untouched and the function returns an error.
	///
	/// # Safety
	///
	/// Since the memory is not initialized, objects in the allocation might be
	/// in an inconsistent state.
	pub unsafe fn realloc(&mut self, n: NonZeroUsize) -> AllocResult<()> {
		let unit_size = size_of::<T>().try_into().map_err(|_| AllocError)?;
		let len = n.checked_mul(unit_size).ok_or(AllocError)?;
		let ptr = realloc(self.slice.cast(), len)?;
		self.slice =
			NonNull::new(slice::from_raw_parts_mut::<T>(ptr.cast().as_mut(), n.get())).unwrap();
		Ok(())
	}

	/// Frees the allocation.
	pub fn free(self) {}
}

impl<T: Default> Alloc<T> {
	/// Allocates `size` element in the kernel memory and returns a structure
	/// wrapping a slice allowing to access it.
	///
	/// If the allocation fails, the function shall return an error.
	///
	/// The function will fill the memory with the default value for the object T.
	pub fn new_default(size: NonZeroUsize) -> AllocResult<Self> {
		// Safe because the memory is set right after
		let mut alloc = unsafe { Self::new(size)? };
		for i in alloc.as_slice_mut().iter_mut() {
			// Safe because the pointer is in the range of the slice
			unsafe {
				// Necessary to avoid dropping
				ptr::write(i, T::default());
			}
		}
		Ok(alloc)
	}

	/// Resizes the current allocation.
	///
	/// If new elements are added, the function initializes them with the default value.
	///
	/// `n` is the new size of the chunk of memory (in number of elements).
	///
	/// # Safety
	///
	/// If elements are removed, the function `drop` is **not** called on them.
	/// Thus, the caller must take care of dropping the elements first.
	pub unsafe fn realloc_default(&mut self, n: NonZeroUsize) -> AllocResult<()> {
		let curr_size = self.len();
		self.realloc(n)?;
		for i in curr_size..n.get() {
			// Safe because the pointer is in the range of the slice
			unsafe {
				// Necessary to avoid dropping
				ptr::write(&mut self.as_slice_mut()[i], T::default());
			}
		}
		Ok(())
	}
}

impl<T: Clone> Alloc<T> {
	/// Allocates `size` element in the kernel memory and returns a structure
	/// wrapping a slice allowing to access it.
	///
	/// If the allocation fails, the function shall return an error.
	///
	/// `val` is a value that will be cloned to fill the memory.
	pub fn new_clonable(size: NonZeroUsize, val: T) -> AllocResult<Self> {
		// Safe because the memory is set right after
		let mut alloc = unsafe { Self::new(size)? };
		for i in alloc.as_slice_mut().iter_mut() {
			// Safe because the pointer is in the range of the slice
			unsafe {
				// Necessary to avoid dropping
				ptr::write(i, val.clone());
			}
		}
		Ok(alloc)
	}
}

impl<T> Index<usize> for Alloc<T> {
	type Output = T;

	#[inline]
	fn index(&self, index: usize) -> &Self::Output {
		&self.as_slice()[index]
	}
}

impl<T> IndexMut<usize> for Alloc<T> {
	#[inline]
	fn index_mut(&mut self, index: usize) -> &mut Self::Output {
		&mut self.as_slice_mut()[index]
	}
}

impl<T> Drop for Alloc<T> {
	fn drop(&mut self) {
		unsafe {
			free(self.slice.cast());
		}
	}
}

#[cfg(test)]
mod test {
	use super::*;
	use crate::{memory, memory::buddy, util::math};
	use core::slice;

	#[test_case]
	fn alloc_free1() {
		let usage = buddy::allocated_pages_count();
		unsafe {
			let ptr = alloc(NonZeroUsize::new(1).unwrap()).unwrap();
			slice::from_raw_parts_mut(ptr.as_ptr() as *mut u8, 1).fill(!0);
			free(ptr);
		}
		assert_eq!(usage, buddy::allocated_pages_count());
	}

	#[test_case]
	fn alloc_free1() {
		let usage = buddy::allocated_pages_count();
		unsafe {
			let ptr = alloc(NonZeroUsize::new(8).unwrap()).unwrap();
			slice::from_raw_parts_mut(ptr.as_ptr() as *mut u8, 8).fill(!0);
			free(ptr);
		}
		assert_eq!(usage, buddy::allocated_pages_count());
	}

	#[test_case]
	fn alloc_free2() {
		let usage = buddy::allocated_pages_count();
		unsafe {
			let ptr = alloc(NonZeroUsize::new(memory::PAGE_SIZE).unwrap()).unwrap();
			slice::from_raw_parts_mut(ptr.as_ptr() as *mut u8, memory::PAGE_SIZE).fill(!0);
			free(ptr);
		}
		assert_eq!(usage, buddy::allocated_pages_count());
	}

	#[test_case]
	fn alloc_free3() {
		let usage = buddy::allocated_pages_count();
		unsafe {
			let ptr = alloc(NonZeroUsize::new(memory::PAGE_SIZE * 10).unwrap()).unwrap();
			slice::from_raw_parts_mut(ptr.as_ptr() as *mut u8, memory::PAGE_SIZE * 10).fill(!0);
			free(ptr);
		}
		assert_eq!(usage, buddy::allocated_pages_count());
	}

	#[test_case]
	fn alloc_free_fifo() {
		let usage = buddy::allocated_pages_count();
		unsafe {
			let mut ptrs: [NonNull<c_void>; 1024] = [NonNull::new(1 as _).unwrap(); 1024];
			for (i, p) in ptrs.iter_mut().enumerate() {
				let size = i + 1;
				let ptr = alloc(NonZeroUsize::new(size).unwrap()).unwrap();
				slice::from_raw_parts_mut(ptr.as_ptr() as *mut u8, size).fill(!0);
				*p = ptr;
			}
			for i in 0..ptrs.len() {
				for j in (i + 1)..ptrs.len() {
					assert_ne!(ptrs[j], ptrs[i]);
				}
			}
			for p in ptrs {
				free(p);
			}
		}
		assert_eq!(usage, buddy::allocated_pages_count());
	}

	fn lifo_test(i: usize) {
		unsafe {
			let ptr = alloc(NonZeroUsize::new(i).unwrap()).unwrap();
			slice::from_raw_parts_mut(ptr.as_ptr() as *mut u8, i).fill(!0);
			if i > 1 {
				lifo_test(i - 1);
			}
			free(ptr);
		}
	}

	#[test_case]
	fn alloc_free_lifo() {
		let usage = buddy::allocated_pages_count();
		lifo_test(100);
		assert_eq!(usage, buddy::allocated_pages_count());
	}

	// TODO Check the integrity of the data after reallocation
	#[test_case]
	fn realloc0() {
		let usage = buddy::allocated_pages_count();
		unsafe {
			let mut ptr = alloc(NonZeroUsize::new(1).unwrap()).unwrap();
			for i in 1..memory::PAGE_SIZE {
				ptr = realloc(ptr, NonZeroUsize::new(i).unwrap()).unwrap();
				slice::from_raw_parts_mut(ptr.as_ptr() as *mut u8, i).fill(!0);
			}
			free(ptr);
		}
		assert_eq!(usage, buddy::allocated_pages_count());
	}

	// TODO Check the integrity of the data after reallocation
	#[test_case]
	fn realloc1() {
		let usage = buddy::allocated_pages_count();
		unsafe {
			let mut ptr = alloc(NonZeroUsize::new(memory::PAGE_SIZE).unwrap()).unwrap();
			for i in (1..memory::PAGE_SIZE).rev() {
				ptr = realloc(ptr, NonZeroUsize::new(i).unwrap()).unwrap();
				slice::from_raw_parts_mut(ptr.as_ptr() as *mut u8, i).fill(!0);
			}
			free(ptr);
		}
		assert_eq!(usage, buddy::allocated_pages_count());
	}

	// TODO Check the integrity of the data after reallocation
	#[test_case]
	fn realloc2() {
		let usage = buddy::allocated_pages_count();
		unsafe {
			let mut ptr0 = alloc(NonZeroUsize::new(8).unwrap()).unwrap();
			slice::from_raw_parts_mut(ptr0.as_ptr() as *mut u8, 8).fill(!0);
			let mut ptr1 = alloc(NonZeroUsize::new(8).unwrap()).unwrap();
			slice::from_raw_parts_mut(ptr1.as_ptr() as *mut u8, 8).fill(!0);
			for i in 0..8 {
				ptr0 = realloc(ptr0, NonZeroUsize::new(math::pow2(i)).unwrap()).unwrap();
				ptr1 = realloc(ptr1, NonZeroUsize::new(math::pow2(i) + 1).unwrap()).unwrap();
			}
			free(ptr1);
			free(ptr0);
		}
		assert_eq!(usage, buddy::allocated_pages_count());
	}

	// TODO Check the integrity of the data after reallocation
	#[test_case]
	fn realloc3() {
		let usage = buddy::allocated_pages_count();
		unsafe {
			let mut ptr0 = alloc(NonZeroUsize::new(8).unwrap()).unwrap();
			slice::from_raw_parts_mut(ptr0.as_ptr() as *mut u8, 8).fill(!0);
			let mut ptr1 = alloc(NonZeroUsize::new(8).unwrap()).unwrap();
			slice::from_raw_parts_mut(ptr1.as_ptr() as *mut u8, 8).fill(!0);
			for i in (0..8).rev() {
				ptr0 = realloc(ptr0, NonZeroUsize::new(math::pow2(i)).unwrap()).unwrap();
				ptr1 = realloc(ptr1, NonZeroUsize::new(math::pow2(i) + 1).unwrap()).unwrap();
			}
			free(ptr1);
			free(ptr0);
		}
		assert_eq!(usage, buddy::allocated_pages_count());
	}
}<|MERGE_RESOLUTION|>--- conflicted
+++ resolved
@@ -44,16 +44,10 @@
 ///
 /// # Safety
 ///
-<<<<<<< HEAD
-/// Allocated pointer must always be freed. Failure to do so results in a memory
-/// leak. Writing outside the allocated range (buffer overflow) results in an
-/// undefined behaviour.
-=======
 /// Allocated pointers must always be freed. Failure to do so results in a memory
 /// leak.
 ///
 /// Writing outside the allocated range (buffer overflow) is an undefined behaviour.
->>>>>>> ec055a72
 pub unsafe fn alloc(n: NonZeroUsize) -> AllocResult<NonNull<c_void>> {
 	let _ = MUTEX.lock();
 	// Get free chunk
