--- conflicted
+++ resolved
@@ -32,11 +32,7 @@
 	file::{vfs::ResolutionSettings, File},
 	process::{mem_space::MemSpace, regs::Regs, signal::SignalHandler, Process},
 	util::{
-<<<<<<< HEAD
 		collections::{string::String, vec::Vec},
-=======
-		container::{string::String, vec::Vec},
->>>>>>> 7c2af772
 		lock::{IntMutex, Mutex},
 		ptr::arc::Arc,
 	},
