--- conflicted
+++ resolved
@@ -38,13 +38,8 @@
 	process::{pid::Pid, regs::Regs, Process, State},
 	time,
 	util::{
-<<<<<<< HEAD
 		collections::{
 			btreemap::{BTreeMap, MapIterator},
-=======
-		container::{
-			map::{Map, MapIterator},
->>>>>>> 7c2af772
 			vec::Vec,
 		},
 		lock::*,
