//! This modules handles ACPI's Multiple APIC Description Table (MADT).

use super::ACPITable;
use super::ACPITableHeader;

/// The offset of the entries in the MADT.
const ENTRIES_OFF: usize = 0x2c;

<<<<<<< HEAD
/// Entry describing a processor local APIC.
pub const ENTRY_PROCESSOR_LOCAL_APIC: u8 = 0;
/// Entry describing an I/O APIC.
pub const ENTRY_IO_APIC: u8 = 1;
/// Entry describing a local APIC address override.
pub const ENTRY_LOCAL_APIC_ADDRESS_OVERRIDE: u8 = 5;
// TODO Add all types
=======
/// Indicates that the system also has a PC-AT-compatible dual-8259 setup (which must be disabled
/// when enabling ACPI APIC).
const PCAT_COMPAT: u32 = 0b1;
>>>>>>> 9aedc768

/// The Multiple APIC Description Table.
#[repr(C)]
pub struct Madt {
	/// The table's header.
	pub header: ACPITableHeader,

<<<<<<< HEAD
	/// The address of the APIC.
	pub local_apic_addr: u32,
	/// TODO doc
	pub flags: u32,
=======
	/// The physical address at which each process can access its local interrupt controller.
	local_apic_addr: u32,
	/// APIC flags.
	flags: u32,
>>>>>>> 9aedc768
}

impl Madt {
	/// Executes the given closure for each entry in the MADT.
	pub fn foreach_entry<F: Fn(&EntryHeader)>(&self, f: F) {
		let entries_len = self.header.get_length() as usize - ENTRIES_OFF;

		let mut i = 0;
		while i < entries_len {
			let entry = unsafe {
				&*((self as *const _ as usize + ENTRIES_OFF + i) as *const EntryHeader)
			};

			f(entry);

			i += entry.get_length() as usize;
		}
	}
}

impl ACPITable for Madt {
	fn get_expected_signature() -> [u8; 4] {
		[b'A', b'P', b'I', b'C']
	}
}

/// Represents an MADT entry header.
#[repr(C)]
pub struct EntryHeader {
	/// The entry type.
	entry_type: u8,
	/// The entry length.
	length: u8,
}

impl EntryHeader {
	/// Returns the type of the entry.
	pub fn get_type(&self) -> u8 {
		self.entry_type
	}

	/// Returns the length of the entry.
	pub fn get_length(&self) -> u8 {
		self.length
	}
}

/// Processor Local APIC entry structure.
#[repr(C)]
pub struct EntryProcessorLocalAPIC {
	/// The entry header.
	pub header: EntryHeader,

	/// The processor ID.
	pub id: u8,
	/// The APIC ID.
	pub apic_id: u8,
	/// Flags.
	pub flags: u32,
}

/// I/O APIC entry structure.
#[repr(C)]
pub struct EntryIOAPIC {
	/// The entry header.
	pub header: EntryHeader,

	/// The I/O APIC ID.
	pub io_apic_id: u8,
	/// Reserved byte.
	reserved: u8,
	/// The I/O APIC address.
	pub io_apic_addr: u32,
	/// The global system interrupt base.
	pub global_system_interrupt_base: u32,
}

/// Local APIC Address Override entry structure.
#[repr(C)]
pub struct EntryLocalAPICAddressOverride {
	/// The entry header.
	pub header: EntryHeader,

	/// Reserved word.
	reserved: u16,
	/// The local APIC physical address.
	pub local_apic_addr: u64,
}<|MERGE_RESOLUTION|>--- conflicted
+++ resolved
@@ -6,7 +6,6 @@
 /// The offset of the entries in the MADT.
 const ENTRIES_OFF: usize = 0x2c;
 
-<<<<<<< HEAD
 /// Entry describing a processor local APIC.
 pub const ENTRY_PROCESSOR_LOCAL_APIC: u8 = 0;
 /// Entry describing an I/O APIC.
@@ -14,11 +13,6 @@
 /// Entry describing a local APIC address override.
 pub const ENTRY_LOCAL_APIC_ADDRESS_OVERRIDE: u8 = 5;
 // TODO Add all types
-=======
-/// Indicates that the system also has a PC-AT-compatible dual-8259 setup (which must be disabled
-/// when enabling ACPI APIC).
-const PCAT_COMPAT: u32 = 0b1;
->>>>>>> 9aedc768
 
 /// The Multiple APIC Description Table.
 #[repr(C)]
@@ -26,17 +20,10 @@
 	/// The table's header.
 	pub header: ACPITableHeader,
 
-<<<<<<< HEAD
-	/// The address of the APIC.
+	/// The physical address at which each process can access its local interrupt controller.
 	pub local_apic_addr: u32,
-	/// TODO doc
+	/// APIC flags.
 	pub flags: u32,
-=======
-	/// The physical address at which each process can access its local interrupt controller.
-	local_apic_addr: u32,
-	/// APIC flags.
-	flags: u32,
->>>>>>> 9aedc768
 }
 
 impl Madt {
