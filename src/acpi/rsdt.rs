--- conflicted
+++ resolved
@@ -1,13 +1,8 @@
 //! This module handles ACPI's Root System Description Table (RSDT).
 
-<<<<<<< HEAD
 use core::mem::size_of;
-=======
->>>>>>> 8ac2c436
 use super::ACPITable;
 use super::ACPITableHeader;
-use crate::memory;
-use core::mem::size_of;
 
 /// The Root System Description Table.
 #[repr(C)]
@@ -32,34 +27,6 @@
 			f(header_ptr);
 		}
 	}
-<<<<<<< HEAD
-=======
-
-	// TODO rm?
-	/// Returns a reference to the ACPI table with type T.
-	pub fn get_table<T: ACPITable>(&self) -> Option<&'static T> {
-		let entries_len = self.header.get_length() as usize - size_of::<Rsdt>();
-		let entries_count = entries_len / size_of::<u32>();
-		let entries_ptr = (self as *const _ as usize + size_of::<Rsdt>()) as *const u32;
-
-		for i in 0..entries_count {
-			let header_ptr = unsafe {
-				(memory::PROCESS_END as usize + *entries_ptr.add(i) as usize)
-					as *const ACPITableHeader
-			};
-			let header = unsafe { &*header_ptr };
-
-			if header.get_signature() == T::get_expected_signature() {
-				let table_ptr = header_ptr as *const T;
-				let table = unsafe { &*table_ptr };
-
-				return Some(table);
-			}
-		}
-
-		None
-	}
->>>>>>> 8ac2c436
 }
 
 impl ACPITable for Rsdt {
