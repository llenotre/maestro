//! This module implements ACPI related features.
//! The ACPI interface provides informations about the system, allowing to control components such
//! as cooling and powering.
//!
//! The first step in initialization is to read the RSDP table in order to get a pointer to the
//! RSDT, referring to every other available tables.

use core::intrinsics::wrapping_add;
<<<<<<< HEAD
use crate::cpu::CPU;
use crate::cpu;
use crate::errno::Errno;
use crate::memory::dma::DMA;
use crate::memory::dma;
use crate::memory;
use crate::time;
use crate::util::lock::mutex::TMutex;
use crate::util;
=======
use data::ACPIData;
>>>>>>> 9aedc768
use fadt::Fadt;
use madt::Madt;

mod data;
mod fadt;
mod madt;
mod rsdt;

/// Trait representing an ACPI table.
pub trait ACPITable {
	/// Returns the expected signature for the structure.
	fn get_expected_signature() -> [u8; 4];
}

/// An ACPI table header.
#[repr(C)]
pub struct ACPITableHeader {
	/// The signature of the structure.
	signature: [u8; 4],
	/// The length of the structure.
	length: u32,
	/// The revision number of the structure.
	revision: u8,
	/// The checksum to check against all the structure's bytes.
	checksum: u8,
	/// An OEM-supplied string that identifies the OEM.
	oemid: [u8; 6],
	/// The manufacturer model ID.
	oem_table_id: [u8; 8],
	/// OEM revision for supplied OEM table ID.
	oemrevision: u32,
	/// Vendor ID of utility that created the table.
	creator_id: u32,
	/// Revision of utility that created the table.
	creator_revision: u32,
}

impl ACPITableHeader {
	/// Returns the name of the table.
	#[inline(always)]
	pub fn get_signature(&self) -> &[u8; 4] {
		&self.signature
	}

	/// Returns the length of the table.
	#[inline(always)]
	pub fn get_length(&self) -> usize {
		self.length as _
	}

	/// Checks that the table is valid.
	pub fn check(&self) -> bool {
		let length = self.get_length();
		let mut sum: u8 = 0;

		for i in 0..length {
			let byte = unsafe { // Safe since every bytes of `s` are readable.
				*((self as *const Self as *const u8 as usize + i) as *const u8)
			};
			sum = wrapping_add(sum, byte);
		}

		sum == 0
	}
}

/// Boolean value telling whether the century register of the CMOS exist.
static mut CENTURY_REGISTER: bool = false;

/// Tells whether the century register of the CMOS is present.
pub fn is_century_register_present() -> bool {
	unsafe { // Safe because the value is only set once
		CENTURY_REGISTER
	}
}

/// Reads the given RSDT and initializes ACPI accordingly.
fn read_rsdt(rsdt: &Rsdt) -> Result<(), Errno> {
    if let Some(madt) = rsdt.get_table::<Madt>() {
        let apic_addr = madt.local_apic_addr as *mut c_void;

        madt.foreach_entry(| e: &madt::EntryHeader | {
            match e.get_type() {
                madt::ENTRY_PROCESSOR_LOCAL_APIC => {
                    let e = unsafe {
                        &*(e as *const _ as *const madt::EntryProcessorLocalAPIC)
                    };

                    if cpu::add_core(CPU::new(e.id as _, e.apic_id as _, e.flags)).is_err() {
                        crate::kernel_panic!("Error while enumerating CPUs");
                    }
                },

                madt::ENTRY_LOCAL_APIC_ADDRESS_OVERRIDE => {
                    if util::ptr_size() == 8 {
                        // TODO Re-set apic_addr
                        todo!();
                    }
                },

                _ => {},
            }
        });

        unsafe {
            cpu::apic::set_addr(apic_addr as _);
        }
        dma::register(DMA::new(apic_addr, 1, apic_addr))?;

        madt.foreach_entry(| e: &madt::EntryHeader | {
            match e.get_type() {
                madt::ENTRY_IO_APIC => {
                    let e = unsafe {
                        &*(e as *const _ as *const madt::EntryIOAPIC)
                    };

                    let list_mutex = cpu::list();
                    let mut list_guard = list_mutex.lock();
                    let list = list_guard.get_mut();

                    for i in 0..list.len() {
                        let mut guard = list[i].lock();
                        let cpu = guard.get_mut();

                        if cpu.get_apic_id() == e.io_apic_id as _ {
                            cpu.set_io_apic_addr(Some(e.io_apic_addr as _));
                            break;
                        }
                    }
                },

                _ => {},
            }
        });
    }

    Ok(())
}

/// Initializes ACPI.
/// This function must be called only once, at boot.
pub fn init() {
<<<<<<< HEAD
	let rsdp = unsafe {
		find_rsdp()
	};

	let mut century_register = false;

	if let Some(rsdp) = rsdp {
		// TODO Check rsdp
		let rsdt = unsafe {
			&*((memory::PROCESS_END as usize + rsdp.rsdt_address as usize) as *const Rsdt)
		};
		if !rsdt.header.check() {
			crate::kernel_panic!("Invalid ACPI structure!");
		}

        if read_rsdt(&rsdt).is_err() {
			crate::kernel_panic!("An error happenned while initializing ACPI");
        }
=======
	// Reading ACPI data
	let data = ACPIData::read().unwrap_or_else(| _ | {
		crate::kernel_panic!("Invalid ACPI data!");
	});

	if let Some(data) = data {
		if let Some(madt) = data.get_table::<Madt>() {
			// Registering CPU cores
			madt.foreach_entry(| e: &madt::EntryHeader | match e.get_type() {
				0 => {
					// TODO Register a new CPU
				},

				_ => {},
			});
		}
>>>>>>> 9aedc768

		// Setting the century register value
		unsafe { // Safe because the value is only set once
			CENTURY_REGISTER = data.get_table::<Fadt>().map_or(false, | fadt | fadt.century != 0);
		}
	}
}<|MERGE_RESOLUTION|>--- conflicted
+++ resolved
@@ -5,20 +5,14 @@
 //! The first step in initialization is to read the RSDP table in order to get a pointer to the
 //! RSDT, referring to every other available tables.
 
+use core::ffi::c_void;
 use core::intrinsics::wrapping_add;
-<<<<<<< HEAD
 use crate::cpu::CPU;
 use crate::cpu;
-use crate::errno::Errno;
 use crate::memory::dma::DMA;
 use crate::memory::dma;
-use crate::memory;
-use crate::time;
-use crate::util::lock::mutex::TMutex;
 use crate::util;
-=======
 use data::ACPIData;
->>>>>>> 9aedc768
 use fadt::Fadt;
 use madt::Madt;
 
@@ -95,39 +89,50 @@
 	}
 }
 
-/// Reads the given RSDT and initializes ACPI accordingly.
-fn read_rsdt(rsdt: &Rsdt) -> Result<(), Errno> {
-    if let Some(madt) = rsdt.get_table::<Madt>() {
+/// Initializes ACPI.
+/// This function must be called only once, at boot.
+pub fn init() {
+	// Reading ACPI data
+	let data = ACPIData::read().unwrap_or_else(| _ | {
+		crate::kernel_panic!("Invalid ACPI data!");
+	});
+	if data.is_none() {
+		return;
+	}
+	let data = data.unwrap();
+
+    if let Some(madt) = data.get_table::<Madt>() {
         let apic_addr = madt.local_apic_addr as *mut c_void;
 
-        madt.foreach_entry(| e: &madt::EntryHeader | {
-            match e.get_type() {
-                madt::ENTRY_PROCESSOR_LOCAL_APIC => {
-                    let e = unsafe {
-                        &*(e as *const _ as *const madt::EntryProcessorLocalAPIC)
-                    };
+		// Registering CPU cores
+        madt.foreach_entry(| e: &madt::EntryHeader | match e.get_type() {
+			madt::ENTRY_PROCESSOR_LOCAL_APIC => {
+				let e = unsafe {
+					&*(e as *const _ as *const madt::EntryProcessorLocalAPIC)
+				};
 
-                    if cpu::add_core(CPU::new(e.id as _, e.apic_id as _, e.flags)).is_err() {
-                        crate::kernel_panic!("Error while enumerating CPUs");
-                    }
-                },
+				cpu::add_core(CPU::new(e.id as _, e.apic_id as _, e.flags)).unwrap_or_else(| _ | {
+					crate::kernel_panic!("Failed to register a CPU");
+				});
+			},
 
-                madt::ENTRY_LOCAL_APIC_ADDRESS_OVERRIDE => {
-                    if util::ptr_size() == 8 {
-                        // TODO Re-set apic_addr
-                        todo!();
-                    }
-                },
+			madt::ENTRY_LOCAL_APIC_ADDRESS_OVERRIDE => {
+				if util::ptr_size() == 8 {
+					// TODO Re-set apic_addr
+					todo!();
+				}
+			},
 
-                _ => {},
-            }
+			_ => {},
         });
 
+		// TODO doc
         unsafe {
             cpu::apic::set_addr(apic_addr as _);
         }
-        dma::register(DMA::new(apic_addr, 1, apic_addr))?;
+        dma::register(DMA::new(apic_addr, 1, apic_addr)).unwrap(); // TODO Print proper error msg
 
+		// TODO doc
         madt.foreach_entry(| e: &madt::EntryHeader | {
             match e.get_type() {
                 madt::ENTRY_IO_APIC => {
@@ -155,53 +160,8 @@
         });
     }
 
-    Ok(())
-}
-
-/// Initializes ACPI.
-/// This function must be called only once, at boot.
-pub fn init() {
-<<<<<<< HEAD
-	let rsdp = unsafe {
-		find_rsdp()
-	};
-
-	let mut century_register = false;
-
-	if let Some(rsdp) = rsdp {
-		// TODO Check rsdp
-		let rsdt = unsafe {
-			&*((memory::PROCESS_END as usize + rsdp.rsdt_address as usize) as *const Rsdt)
-		};
-		if !rsdt.header.check() {
-			crate::kernel_panic!("Invalid ACPI structure!");
-		}
-
-        if read_rsdt(&rsdt).is_err() {
-			crate::kernel_panic!("An error happenned while initializing ACPI");
-        }
-=======
-	// Reading ACPI data
-	let data = ACPIData::read().unwrap_or_else(| _ | {
-		crate::kernel_panic!("Invalid ACPI data!");
-	});
-
-	if let Some(data) = data {
-		if let Some(madt) = data.get_table::<Madt>() {
-			// Registering CPU cores
-			madt.foreach_entry(| e: &madt::EntryHeader | match e.get_type() {
-				0 => {
-					// TODO Register a new CPU
-				},
-
-				_ => {},
-			});
-		}
->>>>>>> 9aedc768
-
-		// Setting the century register value
-		unsafe { // Safe because the value is only set once
-			CENTURY_REGISTER = data.get_table::<Fadt>().map_or(false, | fadt | fadt.century != 0);
-		}
+	// Setting the century register value
+	unsafe { // Safe because the value is only set once
+		CENTURY_REGISTER = data.get_table::<Fadt>().map_or(false, | fadt | fadt.century != 0);
 	}
 }