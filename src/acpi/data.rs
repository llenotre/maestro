//! This module implements a structure which allows to retrieve the ACPI data
//! from physical memory.
//!
//! The issue when retrieving such information is that if the system has too
//! much memory, the ACPI data may be too high in memory to recover directly.
//! The structure implemented in this module uses a temporary virtual memory
//! context to get a copy of the data.

<<<<<<< HEAD
use core::ffi::c_void;
use core::intrinsics::wrapping_add;
use core::mem::size_of;
use core::ptr::Pointee;
use core::ptr::copy_nonoverlapping;
use core::ptr;
=======
use crate::acpi::rsdt::Rsdt;
>>>>>>> 8ac2c436
use crate::acpi::ACPITable;
use crate::acpi::ACPITableHeader;
use crate::errno::Errno;
use crate::memory;
use crate::memory::malloc;
use crate::memory::vmem;
use crate::util;
use crate::util::boxed::Box;
use crate::util::container::hashmap::HashMap;
use core::ffi::c_void;
use core::mem::size_of;
use core::ptr;

/// The signature of the RSDP structure.
const RSDP_SIGNATURE: &[u8] = b"RSD PTR ";

/// Returns the scan range in which is located the RSDP signature.
#[inline(always)]
fn get_scan_range() -> (*const c_void, *const c_void) {
	let begin = (memory::PROCESS_END as usize + 0xe0000) as *const c_void;
	let end = (memory::PROCESS_END as usize + 0xfffff) as *const c_void;

	(begin, end)
}

/// The Root System Description Pointer (RSDP) is a structure storing a pointer
/// to the other structures used by ACPI.
#[repr(C)]
#[derive(Debug)]
struct Rsdp {
	/// The signature of the structure.
	signature: [u8; 8],
	/// The checksum to check against all the structure's bytes.
	checksum: u8,
	/// An OEM-supplied string that identifies the OEM.
	oemid: [u8; 6],
	/// The revision number of the structure.
	revision: u8,
	/// The address to the RSDT.
	rsdt_address: u32,
}

impl Rsdp {
	/// Checks that the table is valid.
	pub fn check(&self) -> bool {
		if self.signature != RSDP_SIGNATURE {
			return false;
		}

		let mut sum: u8 = 0;

		for i in 0..size_of::<Self>() {
<<<<<<< HEAD
			let byte = unsafe { // Safe since every bytes of `self` are readable.
				*(self as *const Self as *const u8).add(i)
=======
			let byte = unsafe {
				// Safe since every bytes of `s` are readable.
				*((self as *const Self as *const u8 as usize + i) as *const u8)
>>>>>>> 8ac2c436
			};
			sum = sum.wrapping_add(byte);
		}

		sum == 0
	}
}

/// This structure is the version 2.0 of the RSDP. This structure contains the
/// field from the previous version, plus some extra fields.
#[repr(C)]
#[derive(Debug)]
struct Rsdp2 {
	/// The version 1.0 on structure.
	rsdp: Rsdp,

	/// The length of the structure.
	length: u32,
	/// The address to the XSDT.
	xsdt_address: u64,
	/// The checksum to check against all the structure's bytes.
	extended_checksum: u8,
	/// Reserved bytes that must not be written.
	reserved: [u8; 3],
}

/// Finds the RSDP and returns a reference to it.
unsafe fn find_rsdp() -> Option<&'static mut Rsdp> {
	let (begin, end) = get_scan_range();
	let mut ptr = begin;

	while ptr < end {
		if util::memcmp(ptr, RSDP_SIGNATURE.as_ptr() as _, RSDP_SIGNATURE.len()) == 0 {
			return Some(&mut *(ptr as *mut Rsdp));
		}

		ptr = ptr.add(16);
	}

	None
}

/// Structure containing a copy of the ACPI data read from memory.
#[derive(Debug)]
pub struct ACPIData {
<<<<<<< HEAD
	/// The offset of the data in the physical memory.
	off: usize,
	/// The pointer in the physical memory to the RSDT.
	rsdt: *const Rsdt,

	/// The buffer containing the ACPI data.
	data: malloc::Alloc::<u8>,
}

impl ACPIData {
	// TODO Clean
	/// Reads the ACPI data from memory and returns a buffer containing it with its offset in
	/// physical memory.
=======
	/// The list of ACPI tables.
	tables: HashMap<[u8; 4], Box<()>>,
}

impl ACPIData {
	/// Reads the ACPI data from memory and returns a buffer containing it with
	/// its offset in physical memory.
>>>>>>> 8ac2c436
	/// If no ACPI data is found, the function returns None.
	/// If the data is invalid, the function makes the kernel panic.
	pub fn read() -> Result<Option<Self>, Errno> {
		let rsdp = unsafe { find_rsdp() };
		if rsdp.is_none() {
			return Ok(None);
		}
		let rsdp = rsdp.unwrap();
		if !rsdp.check() {
			crate::kernel_panic!("Invalid ACPI pointer!");
		}

		// Temporary vmem used to read the data, since it cannot be located anywhere on the
		// physical memory.
		let mut tmp_vmem = vmem::new()?;
		let rsdt_phys_ptr = rsdp.rsdt_address as *const c_void;
		let rsdt_map_begin = util::down_align(rsdt_phys_ptr, memory::PAGE_SIZE);
		crate::println!("being: {:p}", rsdt_map_begin); // TODO rm
												// Mapping the RSDT to make it readable
		tmp_vmem.map_range(rsdt_map_begin, memory::PAGE_SIZE as _, 2, 0)?;

		tmp_vmem.bind();
<<<<<<< HEAD
		let (off, data) = {
			let rsdt_ptr = (memory::PAGE_SIZE
				+ (rsdt_phys_ptr as usize - rsdt_map_begin as usize)) as *const Rsdt;
			let rsdt = unsafe { // Safe because the pointer has been mapped before
				&*rsdt_ptr
			};

			if !rsdt.header.check::<Rsdt>() {
=======
		let tables = {
			let rsdt_ptr = (memory::PAGE_SIZE + (rsdt_phys_ptr as usize - rsdt_map_begin as usize))
				as *const Rsdt;
			crate::println!("-> {:p}", rsdt_ptr); // TODO rm
			let rsdt = unsafe {
				// Safe because the pointer has been mapped before
				&*rsdt_ptr
			};
			if !rsdt.header.check() {
>>>>>>> 8ac2c436
				crate::kernel_panic!("Invalid ACPI structure!");
			}

			// Getting every ACPI tables
			let mut tables = HashMap::new();
			rsdt.foreach_table(|table_ptr| {
				// Mapping the table to read its length
				let table_map_begin = util::down_align(table_ptr, memory::PAGE_SIZE);
				if tmp_vmem
					.map_range(table_map_begin as _, (memory::PAGE_SIZE * 3) as _, 2, 0)
					.is_err()
				{
					crate::kernel_panic!("Unexpected error when reading ACPI data");
				}

				let table_offset = table_ptr as usize - table_map_begin as usize;
				let table = unsafe {
					// Safe because the pointer has been mapped before
					&*(((memory::PAGE_SIZE * 3) + table_offset) as *const ACPITableHeader)
				};

				let b = unsafe {
					let ptr = malloc::alloc(table.get_length()).unwrap();
					ptr::copy_nonoverlapping(
						table as *const _ as *const _,
						ptr,
						table.get_length(),
					);

<<<<<<< HEAD
			// Mapping the full ACPI data
			let begin = util::down_align(lowest, memory::PAGE_SIZE);
			let end = util::align(highest, memory::PAGE_SIZE);
			let pages = (end as usize - begin as usize) / memory::PAGE_SIZE;
			tmp_vmem.map_range(begin, memory::PAGE_SIZE as _, pages, 0)?;

			let size = pages * memory::PAGE_SIZE;
			let mut dest = malloc::Alloc::<u8>::new_default(size)?;
			let src = memory::PAGE_SIZE as *const u8;
			unsafe {
				copy_nonoverlapping(src, dest.as_ptr_mut(), size);
			}
=======
					Box::from_raw(ptr as *mut ())
				};
				tables.insert(table.get_signature().clone(), b).unwrap();
			});
>>>>>>> 8ac2c436

			tables
		};
		crate::bind_vmem();

		Ok(Some(Self {
<<<<<<< HEAD
			off,
			rsdt: rsdt_phys_ptr as _,

			data,
=======
			tables,
>>>>>>> 8ac2c436
		}))
	}

	// TODO Minimize duplicate code between get_table_*

	/// Returns a reference to the ACPI table with type T.
<<<<<<< HEAD
	/// The table must be Sized.
	/// If the table doesn't exist, the function returns None.
	pub fn get_table_sized<T: ACPITable>(&self) -> Option<&T> {
		let rsdt_ptr = unsafe {
			self.data.as_ptr().add(self.rsdt as usize - self.off) as *const Rsdt
		};
		let rsdt = unsafe { // Safe because the pointer has been mapped before
			&*rsdt_ptr
		};

		let entries_len = rsdt.header.get_length() as usize - size_of::<Rsdt>();
		let entries_count = entries_len / size_of::<u32>();
		let entries_ptr = (rsdt_ptr as usize + size_of::<Rsdt>()) as *const u32;

		for i in 0..entries_count {
			let header_ptr = unsafe {
				(self.data.as_ptr().add(*entries_ptr.add(i) as usize - self.off) as usize)
					as *const ACPITableHeader
			};
			let header = unsafe {
				&*header_ptr
			};

			if *header.get_signature() == T::get_expected_signature() {
				let table = unsafe {
					let table_ptr = header_ptr as *const T;
					&*table_ptr
				};
				if !table.get_header().check::<T>() {
					crate::kernel_panic!("Invalid ACPI structure!");
				}

				return Some(table);
			}
		}

		None
	}

	/// Returns a reference to the ACPI table with type T.
	/// The table must be Unsized.
	/// If the table doesn't exist, the function returns None.
	pub fn get_table_unsized<T: ACPITable + ?Sized + Pointee<Metadata = usize>>(&self)
		-> Option<&T> {
		let rsdt_ptr = unsafe {
			self.data.as_ptr().add(self.rsdt as usize - self.off) as *const Rsdt
		};
		let rsdt = unsafe { // Safe because the pointer has been mapped before
			&*rsdt_ptr
		};

		let entries_len = rsdt.header.get_length() as usize - size_of::<Rsdt>();
		let entries_count = entries_len / size_of::<u32>();
		let entries_ptr = (rsdt_ptr as usize + size_of::<Rsdt>()) as *const u32;

		for i in 0..entries_count {
			let header_ptr = unsafe {
				(self.data.as_ptr().add(*entries_ptr.add(i) as usize - self.off) as usize)
					as *const ACPITableHeader
			};
			let header = unsafe {
				&*header_ptr
			};

			if *header.get_signature() == T::get_expected_signature() {
				let len = header.get_length();
				let table = unsafe {
					let table_ptr = ptr::from_raw_parts::<T>(header_ptr as *const (), len);
					&*table_ptr
				};

				if !table.get_header().check::<T>() {
					crate::kernel_panic!("Invalid ACPI structure!");
				}

				return Some(table);
			}
		}

		None
=======
	pub fn get_table<T: ACPITable>(&self) -> Option<&T> {
		self.tables
			.get(T::get_expected_signature())
			.map(|table| unsafe { &*(table.as_ptr() as *const T) })
>>>>>>> 8ac2c436
	}
}<|MERGE_RESOLUTION|>--- conflicted
+++ resolved
@@ -6,28 +6,21 @@
 //! The structure implemented in this module uses a temporary virtual memory
 //! context to get a copy of the data.
 
-<<<<<<< HEAD
 use core::ffi::c_void;
-use core::intrinsics::wrapping_add;
 use core::mem::size_of;
 use core::ptr::Pointee;
 use core::ptr::copy_nonoverlapping;
 use core::ptr;
-=======
-use crate::acpi::rsdt::Rsdt;
->>>>>>> 8ac2c436
 use crate::acpi::ACPITable;
 use crate::acpi::ACPITableHeader;
+use crate::acpi::rsdt::Rsdt;
 use crate::errno::Errno;
-use crate::memory;
 use crate::memory::malloc;
 use crate::memory::vmem;
-use crate::util;
+use crate::memory;
 use crate::util::boxed::Box;
 use crate::util::container::hashmap::HashMap;
-use core::ffi::c_void;
-use core::mem::size_of;
-use core::ptr;
+use crate::util;
 
 /// The signature of the RSDP structure.
 const RSDP_SIGNATURE: &[u8] = b"RSD PTR ";
@@ -68,14 +61,8 @@
 		let mut sum: u8 = 0;
 
 		for i in 0..size_of::<Self>() {
-<<<<<<< HEAD
 			let byte = unsafe { // Safe since every bytes of `self` are readable.
 				*(self as *const Self as *const u8).add(i)
-=======
-			let byte = unsafe {
-				// Safe since every bytes of `s` are readable.
-				*((self as *const Self as *const u8 as usize + i) as *const u8)
->>>>>>> 8ac2c436
 			};
 			sum = sum.wrapping_add(byte);
 		}
@@ -121,7 +108,6 @@
 /// Structure containing a copy of the ACPI data read from memory.
 #[derive(Debug)]
 pub struct ACPIData {
-<<<<<<< HEAD
 	/// The offset of the data in the physical memory.
 	off: usize,
 	/// The pointer in the physical memory to the RSDT.
@@ -135,15 +121,6 @@
 	// TODO Clean
 	/// Reads the ACPI data from memory and returns a buffer containing it with its offset in
 	/// physical memory.
-=======
-	/// The list of ACPI tables.
-	tables: HashMap<[u8; 4], Box<()>>,
-}
-
-impl ACPIData {
-	/// Reads the ACPI data from memory and returns a buffer containing it with
-	/// its offset in physical memory.
->>>>>>> 8ac2c436
 	/// If no ACPI data is found, the function returns None.
 	/// If the data is invalid, the function makes the kernel panic.
 	pub fn read() -> Result<Option<Self>, Errno> {
@@ -166,7 +143,6 @@
 		tmp_vmem.map_range(rsdt_map_begin, memory::PAGE_SIZE as _, 2, 0)?;
 
 		tmp_vmem.bind();
-<<<<<<< HEAD
 		let (off, data) = {
 			let rsdt_ptr = (memory::PAGE_SIZE
 				+ (rsdt_phys_ptr as usize - rsdt_map_begin as usize)) as *const Rsdt;
@@ -175,17 +151,6 @@
 			};
 
 			if !rsdt.header.check::<Rsdt>() {
-=======
-		let tables = {
-			let rsdt_ptr = (memory::PAGE_SIZE + (rsdt_phys_ptr as usize - rsdt_map_begin as usize))
-				as *const Rsdt;
-			crate::println!("-> {:p}", rsdt_ptr); // TODO rm
-			let rsdt = unsafe {
-				// Safe because the pointer has been mapped before
-				&*rsdt_ptr
-			};
-			if !rsdt.header.check() {
->>>>>>> 8ac2c436
 				crate::kernel_panic!("Invalid ACPI structure!");
 			}
 
@@ -215,7 +180,16 @@
 						table.get_length(),
 					);
 
-<<<<<<< HEAD
+					Box::from_raw(ptr as *mut ())
+				};
+				tables.insert(table.get_signature().clone(), b).unwrap();
+			});
+
+			// FIXME: This is garbage due to a merge in order to make things compile.
+			// This whole function needs a rewrite
+			let lowest = 0 as *const c_void;
+			let highest = 0 as *const c_void;
+
 			// Mapping the full ACPI data
 			let begin = util::down_align(lowest, memory::PAGE_SIZE);
 			let end = util::align(highest, memory::PAGE_SIZE);
@@ -228,33 +202,22 @@
 			unsafe {
 				copy_nonoverlapping(src, dest.as_ptr_mut(), size);
 			}
-=======
-					Box::from_raw(ptr as *mut ())
-				};
-				tables.insert(table.get_signature().clone(), b).unwrap();
-			});
->>>>>>> 8ac2c436
-
-			tables
+
+			(begin as usize, dest)
 		};
 		crate::bind_vmem();
 
 		Ok(Some(Self {
-<<<<<<< HEAD
 			off,
 			rsdt: rsdt_phys_ptr as _,
 
 			data,
-=======
-			tables,
->>>>>>> 8ac2c436
 		}))
 	}
 
 	// TODO Minimize duplicate code between get_table_*
 
 	/// Returns a reference to the ACPI table with type T.
-<<<<<<< HEAD
 	/// The table must be Sized.
 	/// If the table doesn't exist, the function returns None.
 	pub fn get_table_sized<T: ACPITable>(&self) -> Option<&T> {
@@ -278,7 +241,7 @@
 				&*header_ptr
 			};
 
-			if *header.get_signature() == T::get_expected_signature() {
+			if *header.get_signature() == *T::get_expected_signature() {
 				let table = unsafe {
 					let table_ptr = header_ptr as *const T;
 					&*table_ptr
@@ -319,7 +282,7 @@
 				&*header_ptr
 			};
 
-			if *header.get_signature() == T::get_expected_signature() {
+			if *header.get_signature() == *T::get_expected_signature() {
 				let len = header.get_length();
 				let table = unsafe {
 					let table_ptr = ptr::from_raw_parts::<T>(header_ptr as *const (), len);
@@ -335,11 +298,5 @@
 		}
 
 		None
-=======
-	pub fn get_table<T: ACPITable>(&self) -> Option<&T> {
-		self.tables
-			.get(T::get_expected_signature())
-			.map(|table| unsafe { &*(table.as_ptr() as *const T) })
->>>>>>> 8ac2c436
 	}
 }