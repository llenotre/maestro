--- conflicted
+++ resolved
@@ -173,18 +173,13 @@
 	dst[..len].copy_from_slice(&src[..len]);
 }
 
-<<<<<<< HEAD
 /// Reinterprets the given slice of bytes as another type.
 pub unsafe fn reinterpret<'a, T>(slice: &'a [u8]) -> &'a T {
 	&*(slice.as_ptr() as *const _)
 }
 
-/// Trait allowing to perform a clone of a structure that can possibly fail (on memory allocation
-/// failure, for example).
-=======
 /// Trait allowing to perform a clone of a structure that can possibly fail (on
 /// memory allocation failure, for example).
->>>>>>> 1d92d33f
 pub trait FailableClone {
 	/// Clones the object. If the clone fails, the function returns Err.
 	fn failable_clone(&self) -> Result<Self, Errno>
