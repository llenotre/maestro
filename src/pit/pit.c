--- conflicted
+++ resolved
@@ -24,10 +24,6 @@
 }
 
 __attribute__((hot))
-<<<<<<< HEAD
-void pit_schedule(const unsigned duration, const unsigned repeat,
-	void (*handler)(void *), void *data)
-=======
 void pit_sleep(const unsigned ms)
 {
 	// TODO
@@ -37,8 +33,8 @@
 }
 
 __attribute__((hot))
-void pit_schedule(const unsigned ms, void (*handler)(void *), void *data)
->>>>>>> 9f40946d
+void pit_schedule(const unsigned duration, const unsigned repeat,
+	void (*handler)(void *), void *data)
 {
 	if(duration == 0)
 	{
