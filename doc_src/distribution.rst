Building a distribution
***********************

The kernel cannot work by itself. It requires some other programs around to work as an operating system.

Booting
-------

To boot, the kernel requires a bootloader that supports Multiboot2, such as GRUB2. It is required to provide as an argument major and minor numbers of the VFS's root device (See: `Booting <booting.html>`_).

The list of devices major/minor numbers can be found `here <device/list.html>`_.

<<<<<<< HEAD
Then, the kernel tries to start the first process, by running the init binary. this binary can be located at:
=======
Then, the kernel tries to start the first process, by running the init binary. this binary is located at `/sbin/init`.
>>>>>>> 181d6af1

* `/init`
* `/sbin/init`
* `/bin/init`

The kernel will check all these paths in the same order. A command line argument can be used to specify the init binary path, overriding the previous list.

The init process has PID `1` and is running as the superuser. This process has the role of initializing the rest of the system. If it ever exits, the kernel shall panic.<|MERGE_RESOLUTION|>--- conflicted
+++ resolved
@@ -10,16 +10,6 @@
 
 The list of devices major/minor numbers can be found `here <device/list.html>`_.
 
-<<<<<<< HEAD
-Then, the kernel tries to start the first process, by running the init binary. this binary can be located at:
-=======
 Then, the kernel tries to start the first process, by running the init binary. this binary is located at `/sbin/init`.
->>>>>>> 181d6af1
-
-* `/init`
-* `/sbin/init`
-* `/bin/init`
-
-The kernel will check all these paths in the same order. A command line argument can be used to specify the init binary path, overriding the previous list.
 
 The init process has PID `1` and is running as the superuser. This process has the role of initializing the rest of the system. If it ever exits, the kernel shall panic.